# AI Criteria Assistant Viewer

A sample Streamlit implementation showcasing the ACA Viewer. The app uploads PDF, Word or UFGS XML SEC files and displays them with dynamic highlighting driven by Palantir pipelines.

[![Open in Streamlit](https://static.streamlit.io/badges/streamlit_badge_black_white.svg)](https://aca-viewer.streamlit.app/)

## Features
<<<<<<< HEAD

- Upload a document and view it directly in the browser
- Table of Contents extraction with clickable navigation
- Named Entity Recognition overlays with label filtering
- Add search terms via the sidebar and manage saved terms with fuzzy matching
=======
- Upload a document and view extracted table of contents and named entities
- Toggle search terms with fuzzy matching and highlight results
- Compare two documents using a unified diff view
- Add comments on selected text
- Admin mode for reviewing saved searches and comments

## Running locally
- Upload a document and view it directly in the browser
- Table of Contents extraction with clickable navigation
- Named Entity Recognition overlays with label filtering
- Saved search terms with fuzzy matching
>>>>>>> 6608517b
- Compare two documents with a unified diff view
- Comment on selected text
- Admin view of saved searches and comments via `?admin=1`

## Run locally

1. Install the dependencies:

   ```bash
   pip install -r requirements.txt
<<<<<<< HEAD
   ```

2. Launch the app:

   ```bash
   streamlit run streamlit_app.py
   ```

   Or run the module directly:

   ```bash
   python -m aca_viewer
=======
   ```

2. Launch the app:

   ```bash
   streamlit run streamlit_app.py
>>>>>>> 6608517b
   ```


## Environment variables

- `PALANTIR_BASE` – base URL for Palantir pipelines (default: `https://foundry.api.dod.mil`)
- `PALANTIR_TOKEN` – token used for Palantir API requests
- `SIMULATE_PALANTIR` – set to `1` to disable real API calls
<<<<<<< HEAD
=======

=======
## Environment variables

- `PALANTIR_BASE` – base URL for Palantir pipelines (default: `https://foundry.api.dod.mil`)
- `PALANTIR_TOKEN` – token used for Palantir API requests

```
$ python -m aca_viewer
```
>>>>>>> 6608517b
<|MERGE_RESOLUTION|>--- conflicted
+++ resolved
@@ -5,13 +5,7 @@
 [![Open in Streamlit](https://static.streamlit.io/badges/streamlit_badge_black_white.svg)](https://aca-viewer.streamlit.app/)
 
 ## Features
-<<<<<<< HEAD
 
-- Upload a document and view it directly in the browser
-- Table of Contents extraction with clickable navigation
-- Named Entity Recognition overlays with label filtering
-- Add search terms via the sidebar and manage saved terms with fuzzy matching
-=======
 - Upload a document and view extracted table of contents and named entities
 - Toggle search terms with fuzzy matching and highlight results
 - Compare two documents using a unified diff view
@@ -23,50 +17,16 @@
 - Table of Contents extraction with clickable navigation
 - Named Entity Recognition overlays with label filtering
 - Saved search terms with fuzzy matching
->>>>>>> 6608517b
 - Compare two documents with a unified diff view
 - Comment on selected text
 - Admin view of saved searches and comments via `?admin=1`
-
-## Run locally
-
-1. Install the dependencies:
-
-   ```bash
-   pip install -r requirements.txt
-<<<<<<< HEAD
-   ```
-
-2. Launch the app:
-
-   ```bash
-   streamlit run streamlit_app.py
-   ```
-
-   Or run the module directly:
-
-   ```bash
-   python -m aca_viewer
-=======
-   ```
-
-2. Launch the app:
-
-   ```bash
-   streamlit run streamlit_app.py
->>>>>>> 6608517b
-   ```
-
 
 ## Environment variables
 
 - `PALANTIR_BASE` – base URL for Palantir pipelines (default: `https://foundry.api.dod.mil`)
 - `PALANTIR_TOKEN` – token used for Palantir API requests
 - `SIMULATE_PALANTIR` – set to `1` to disable real API calls
-<<<<<<< HEAD
-=======
 
-=======
 ## Environment variables
 
 - `PALANTIR_BASE` – base URL for Palantir pipelines (default: `https://foundry.api.dod.mil`)
@@ -74,5 +34,4 @@
 
 ```
 $ python -m aca_viewer
-```
->>>>>>> 6608517b
+```