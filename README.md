--- conflicted
+++ resolved
@@ -1,18 +1,10 @@
-<<<<<<< HEAD
-# AI Criteria Assistant (ACA Viewer)
-
-A Streamlit web application for viewing PDF, Word and XML documents with dynamic highlighting powered by Palantir data pipelines.
-=======
 # AI Criteria Assistant Viewer
 
 A sample Streamlit implementation showcasing the ACA Viewer. The app uploads PDF, Word or UFGS XML SEC files and displays them with dynamic highlighting driven by Palantir pipelines.
->>>>>>> aeb64b69
 
 [![Open in Streamlit](https://static.streamlit.io/badges/streamlit_badge_black_white.svg)](https://blank-app-template.streamlit.app/)
 
 ## Features
-<<<<<<< HEAD
-
 - Upload a document and view extracted table of contents and named entities
 - Toggle search terms with fuzzy matching and highlight results
 - Compare two documents using a unified diff view
@@ -20,9 +12,6 @@
 - Admin mode for reviewing saved searches and comments
 
 ## Running locally
-=======
->>>>>>> aeb64b69
-
 - Upload a document and view it directly in the browser
 - Table of Contents extraction with clickable navigation
 - Named Entity Recognition overlays with label filtering
@@ -31,44 +20,6 @@
 - Comment on selected text
 - Admin view of saved searches and comments via `?admin=1`
 
-<<<<<<< HEAD
-   ```bash
-   pip install -r requirements.txt
-   ```
-
-2. Start the app
-
-   ```bash
-   streamlit run streamlit_app.py
-   ```
-
-   You may set `PALANTIR_BASE` and `PALANTIR_TOKEN` environment variables to enable the Palantir API pipelines.
-
-You can also invoke the package directly:
-
-```bash
-python -m aca_viewer
-=======
-## Run locally
-
-1. Install the dependencies:
-
-   ```bash
-   pip install -r requirements.txt
-   ```
-
-2. Launch the app:
-
-   ```bash
-   streamlit run streamlit_app.py
-   ```
-
-   Or run the package directly:
-
-   ```bash
-   python -m aca_viewer
-   ```
-
 ## Environment variables
 
 - `PALANTIR_BASE` – base URL for Palantir pipelines (default: `https://foundry.api.dod.mil`)
@@ -76,5 +27,4 @@
 
 ```
 $ python -m aca_viewer
->>>>>>> aeb64b69
 ```