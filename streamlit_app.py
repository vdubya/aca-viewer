--- conflicted
+++ resolved
@@ -1,9 +1,3 @@
-<<<<<<< HEAD
-from aca_viewer import main
-
-if __name__ == '__main__':
-    main()
-=======
 """
 AI Criteria Assistant – Streamlit app with PDF.js viewer and dynamic highlights.
 
@@ -245,5 +239,4 @@
         st.code(line)
 
 if __name__ == "__main__":
-    run()
->>>>>>> 6608517b
+    run()